#!/usr/bin/env python
# encoding: utf-8
"""
setup.py

Setup the Keyring Lib for Python.
"""

import sys
import codecs

try:
    import setuptools
    setup_mod = setuptools
    "where to find setup()"
except ImportError:
    import distutils.core
    setup_mod = distutils.core

def load(filename):
    """
    Read a text file and decode it.
    """
    f = codecs.open(filename, encoding='utf-8')
    try:
        result = f.read()
    finally:
        f.close()
    if not encodes_as_ascii(result):
        # see https://bitbucket.org/kang/python-keyring-lib/issue/55
        raise ValueError("distutils requires ASCII")
    return result

def encodes_as_ascii(string):
    try:
        string.encode('ascii')
    except UnicodeEncodeError:
        return False
    return True


test_requirements = [
    'pytest',
]
"dependencies for running tests"

if sys.version_info < (2, 7) or (
        sys.version_info >= (3, 0) and sys.version_info < (3, 1)):
    # Require unittest2 for Python which doesn't contain the new unittest
    # module (appears in Python 2.7 and Python 3.1)
    test_requirements.append('unittest2')

setup_params = dict(
    name = 'keyring',
<<<<<<< HEAD
    version = "0.9.4",
=======
    version = "0.11",
>>>>>>> 8f221a79
    description = "Store and access your passwords safely.",
    url = "http://bitbucket.org/kang/python-keyring-lib",
    keywords = "keyring Keychain GnomeKeyring Kwallet password storage",
    author = "Kang Zhang",
    author_email = "jobo.zh@gmail.com",
    maintainer = 'Jason R. Coombs',
    maintainer_email = 'jaraco@jaraco.com',
    license = "PSF",
    long_description = load('README') + load('CHANGES.txt'),
    classifiers = [
        "Development Status :: 5 - Production/Stable",
        "Intended Audience :: Developers",
        "Programming Language :: Python :: 2.4",
        "Programming Language :: Python :: 2.5",
        "Programming Language :: Python :: 2.6",
        "Programming Language :: Python :: 2.7",
        "Programming Language :: Python :: 3",
    ],
    platforms = ["Many"],
    packages = ['keyring', 'keyring.tests', 'keyring.util',
                'keyring.backends'],
    extras_require = {'test': test_requirements},
    tests_require = test_requirements,
    setup_requires = [
        'pytest-runner',
    ],
)


if sys.version_info >= (3, 0):
    setup_params.update(
        use_2to3=True,
    )


if __name__ == '__main__':
    setup_mod.setup(**setup_params)<|MERGE_RESOLUTION|>--- conflicted
+++ resolved
@@ -52,11 +52,7 @@
 
 setup_params = dict(
     name = 'keyring',
-<<<<<<< HEAD
-    version = "0.9.4",
-=======
     version = "0.11",
->>>>>>> 8f221a79
     description = "Store and access your passwords safely.",
     url = "http://bitbucket.org/kang/python-keyring-lib",
     keywords = "keyring Keychain GnomeKeyring Kwallet password storage",
