--- conflicted
+++ resolved
@@ -6,10 +6,6 @@
 import logging
 logger = logging.getLogger('keyring')
 
-<<<<<<< HEAD
-from keyring.core import set_keyring, get_keyring, set_password, get_password
-=======
 from core import (set_keyring, get_keyring, set_password, get_password,
                   delete_password)
->>>>>>> 93b4d0fc
 from keyring.getpassbackend import get_password as get_pass_get_password