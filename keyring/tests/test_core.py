--- conflicted
+++ resolved
@@ -81,8 +81,7 @@
         """Test setting the keyring by config file.
         """
         # create the config file
-<<<<<<< HEAD
-        config_file = open(KEYRINGRC,'w')
+        config_file = open(KEYRINGRC, 'w')
         config_file.writelines([
             "[backend]\n",
             # the path for the user created keyring
@@ -90,14 +89,6 @@
             # the name of the keyring class
             "default-keyring=test_core.TestKeyring2\n",
             ])
-=======
-        config_file = open(KEYRINGRC, 'w')
-        config_file.writelines(["[backend]\n",
-            # the path for the user created keyring
-            "keyring-path= %s\n" % os.path.dirname(os.path.abspath(__file__)),
-            # the name of the keyring class
-            "default-keyring=test_core.TestKeyring2\n"])
->>>>>>> ecb959f6
         config_file.close()
 
         # init the keyring lib, the lib will automaticlly load the
@@ -144,7 +135,6 @@
             os.rename(personal_cfg + '.old', personal_cfg)
 
 
-
 def test_suite():
     suite = unittest.TestSuite()
     suite.addTest(unittest.makeSuite(CoreTestCase))
