# -*- coding: utf-8 -*-
"""
test_backend.py

Test case for keyring basic function

created by Kang Zhang 2009-07-14
"""
from __future__ import with_statement

import string

from keyring.util import escape
from .util import random_string

<<<<<<< HEAD
DIFFICULT_CHARS = string.whitespace + string.punctuation
UNICODE_CHARS = escape.u("""κόσμεНа берегу пустынных волнSîne klâwen durh die
wolken sint geslagen, er stîget ûf mit grôzer kraft""")
=======
import keyring.backend

from keyring.backend import PasswordSetError, PasswordDeleteError

ALPHABET = string.ascii_letters + string.digits
DIFFICULT_CHARS = string.whitespace + string.punctuation


class ImportKiller(object):
    "Context manager to make an import of a given name or names fail."

    def __init__(self, *names):
        self.names = names

    def find_module(self, fullname, path=None):
        if fullname in self.names:
            return self

    def load_module(self, fullname):
        assert fullname in self.names
        raise ImportError(fullname)

    def __enter__(self):
        self.original = {}
        for name in self.names:
            self.original[name] = sys.modules.pop(name, None)
        sys.meta_path.append(self)

    def __exit__(self, *args):
        sys.meta_path.remove(self)
        for key, value in self.original.items():
            if value is not None:
                sys.modules[key] = value


@contextlib.contextmanager
def NoNoneDictMutator(destination, **changes):
    """Helper context manager to make and unmake changes to a dict.

    A None is not a valid value for the destination, and so means that the
    associated name should be removed."""
    original = {}
    for key, value in changes.items():
        original[key] = destination.get(key)
        if value is None:
            if key in destination:
                del destination[key]
        else:
            destination[key] = value
    yield
    for key, value in original.items():
        if value is None:
            if key in destination:
                del destination[key]
        else:
            destination[key] = value


def Environ(**changes):
    """A context manager to temporarily change the os.environ"""
    return NoNoneDictMutator(os.environ, **changes)


def ImportBlesser(*names, **changes):
    """A context manager to temporarily make it possible to import a module"""
    for name in names:
        changes[name] = types.ModuleType(name)
    return NoNoneDictMutator(sys.modules, **changes)


def random_string(k, source=ALPHABET):
    """Generate a random string with length <i>k</i>
    """
    result = ''
    for i in range(0, k):
        result += random.choice(source)
    return result


def is_win32_crypto_supported():
    try:
        from keyring.backends import win32_crypto
        if sys.platform in ['win32'] and sys.getwindowsversion()[-2] == 2:
            return True
    except ImportError:
        pass
    return False


def is_osx_keychain_supported():
    return sys.platform in ('mac', 'darwin')


def is_kwallet_supported():
    supported = keyring.backend.KDEKWallet().supported()
    if supported == -1:
        return False
    return True


def is_crypto_supported():
    try:
        from Crypto.Cipher import AES
        import crypt
    except ImportError:
        return False
    return True


def is_gnomekeyring_supported():
    supported = keyring.backend.GnomeKeyring().supported()
    if supported == -1:
        return False
    return True


def is_qt4_supported():
    try:
        from PyQt4.QtGui import QApplication
    except ImportError:
        return False
    return True


def is_winvault_supported():
    try:
        from keyring.backend import WinVaultKeyring
        if sys.platform in ['win32'] and sys.getwindowsversion().major >= 6:
            return True
    except ImportError:
        pass
    return False
>>>>>>> ecb959f6


class BackendBasicTests(object):
    """Test for the keyring's basic funtions. password_set and password_get
    """

    def setUp(self):
        self.keyring = self.init_keyring()
        self.credentials_created = set()

    def set_password(self, service, username, password):
        # set the password and save the result so the test runner can clean
        #  up after if necessary.
        self.keyring.set_password(service, username, password)
        self.credentials_created.add((service, username))

    def check_set_get(self, service, username, password):
        keyring = self.keyring

        # for the non-existent password
        self.assertEqual(keyring.get_password(service, username), None)

        # common usage
        self.set_password(service, username, password)
        self.assertEqual(keyring.get_password(service, username), password)

        # for the empty password
        self.set_password(service, username, "")
        self.assertEqual(keyring.get_password(service, username), "")

    def test_password_set_get(self):
        password = random_string(20)
        username = random_string(20)
        service = random_string(20)
        self.check_set_get(service, username, password)

    def test_difficult_chars(self):
        password = random_string(20, DIFFICULT_CHARS)
        username = random_string(20, DIFFICULT_CHARS)
        service = random_string(20, DIFFICULT_CHARS)
        self.check_set_get(service, username, password)

<<<<<<< HEAD
    def test_unicode_chars(self):
        password = random_string(20, UNICODE_CHARS)
        username = random_string(20, UNICODE_CHARS)
        service = random_string(20, UNICODE_CHARS)
        self.check_set_get(service, username, password)
=======
    def test_delete_present(self):
        password = random_string(20, DIFFICULT_CHARS)
        username = random_string(20, DIFFICULT_CHARS)
        service = random_string(20, DIFFICULT_CHARS)
        keyring.set_password(service, username, password)
        keyring.delete_password(service, username)
        self.assertTrue(keyring.get_password(service, username) is None)

    def test_delete_not_present(self):
        username = random_string(20, DIFFICULT_CHARS)
        service = random_string(20, DIFFICULT_CHARS)
        self.assertRaises(PasswordDeleteError, keyring.delete_password,
                          service, username)
>>>>>>> ecb959f6

    def test_different_user(self):
        """
        Issue #47 reports that WinVault isn't storing passwords for
        multiple users. This test exercises that test for each of the
        backends.
        """

        keyring = self.keyring
        self.set_password('service1', 'user1', 'password1')
        self.set_password('service1', 'user2', 'password2')
        self.assertEqual(keyring.get_password('service1', 'user1'),
            'password1')
        self.assertEqual(keyring.get_password('service1', 'user2'),
            'password2')
        self.set_password('service2', 'user3', 'password3')
        self.assertEqual(keyring.get_password('service1', 'user1'),
<<<<<<< HEAD
            'password1')
=======
            'password1')


@unittest.skipUnless(is_osx_keychain_supported(),
                     "Need OS X")
class OSXKeychainTestCase(BackendBasicTests, unittest.TestCase):

    def init_keyring(self):
        return keyring.backend.OSXKeychain()


@unittest.skipUnless(is_gnomekeyring_supported(),
                     "Need GnomeKeyring")
class GnomeKeyringTestCase(BackendBasicTests, unittest.TestCase):

    def environ(self):
        return dict(GNOME_KEYRING_CONTROL='1',
                    DISPLAY='1',
                    DBUS_SESSION_BUS_ADDRESS='1')

    def init_keyring(self):
        k = keyring.backend.GnomeKeyring()

        # Store passwords in the session (in-memory) keyring
        # for the tests. This is going to be automatically cleared
        # when the user logoff.
        k.KEYRING_NAME = 'session'

        return k

    def test_supported(self):
        with ImportBlesser('gnomekeyring'):
            with Environ(**self.environ()):
                self.assertEqual(1, self.keyring.supported())

    def test_supported_no_module(self):
        with ImportKiller('gnomekeyring'):
            with Environ(**self.environ()):
                self.assertEqual(-1, self.keyring.supported())

    def test_supported_no_keyring(self):
        with ImportBlesser('gnomekeyring'):
            environ = self.environ()
            environ['GNOME_KEYRING_CONTROL'] = None
            with Environ(**environ):
                self.assertEqual(0, self.keyring.supported())

    def test_supported_no_display(self):
        with ImportBlesser('gnomekeyring'):
            environ = self.environ()
            environ['DISPLAY'] = None
            with Environ(**environ):
                self.assertEqual(0, self.keyring.supported())

    def test_supported_no_session(self):
        with ImportBlesser('gnomekeyring'):
            environ = self.environ()
            environ['DBUS_SESSION_BUS_ADDRESS'] = None
            with Environ(**environ):
                self.assertEqual(0, self.keyring.supported())


@unittest.skipUnless(is_kwallet_supported(),
                     "Need KWallet")
class KDEKWalletTestCase(BackendBasicTests, unittest.TestCase):

    def init_keyring(self):
        return keyring.backend.KDEKWallet()


class UnOpenableKWallet(object):
    """A module-like object used to test KDE wallet fall-back."""

    Synchronous = None

    def openWallet(self, *args):
        return None

    def NetworkWallet(self):
        return None


class FauxQtGui(object):
    """A fake module-like object used in testing the open_kwallet function."""

    class qApp:
        @staticmethod
        def instance():
            pass

    class QApplication(object):
        def __init__(self, *args):
            pass

        def exit(self):
            pass

    class QWidget(object):
        def __init__(self, *args):
            pass

        def winId(self):
            pass


class KDEWalletCanceledTestCase(unittest.TestCase):

    def test_user_canceled(self):
        # If the user cancels either the "enter your password to unlock the
        # keyring" dialog or clicks "deny" on the "can this application access
        # the wallet" dialog then openWallet() will return None.  The
        # open_wallet() function should handle that eventuality by returning
        # None to signify that the KWallet backend is not available.
        self.assertEqual(
            keyring.backend.open_kwallet(UnOpenableKWallet(), FauxQtGui()),
            None)


@unittest.skipUnless(is_kwallet_supported() and
                     is_qt4_supported(),
                     "Need KWallet and Qt4")
class KDEKWalletInQApplication(unittest.TestCase):
    def test_QApplication(self):
        try:
            from PyKDE4.kdeui import KWallet
            from PyQt4.QtGui import QApplication
        except:
            return

        app = QApplication([])
        wallet = keyring.backend.open_kwallet()
        self.assertTrue(isinstance(wallet, KWallet.Wallet),
                        msg="The object wallet should be type "
                        "<KWallet.Wallet> but it is: %s" % repr(wallet))
        app.exit()


class FileKeyringTests(BackendBasicTests):

    def setUp(self):
        super(FileKeyringTests, self).setUp()
        self.keyring = self.init_keyring()
        self.keyring.file_path = self.tmp_keyring_file = tempfile.mktemp()

    def tearDown(self):
        try:
            os.unlink(self.tmp_keyring_file)
        except OSError, e:
            if e.errno != 2:  # No such file or directory
                raise

    def test_encrypt_decrypt(self):
        password = random_string(20)
        # keyring.encrypt expects bytes
        password = password.encode('utf-8')
        encrypted = self.keyring.encrypt(password)

        self.assertEqual(password, self.keyring.decrypt(encrypted))


class UncryptedFileKeyringTestCase(FileKeyringTests, unittest.TestCase):

    def init_keyring(self):
        return keyring.backend.UncryptedFileKeyring()


@unittest.skipUnless(is_crypto_supported(),
                     "Need Crypto module")
class CryptedFileKeyringTestCase(FileKeyringTests, unittest.TestCase):

    def setUp(self):
        super(self.__class__, self).setUp()
        self.keyring._getpass = lambda *args, **kwargs: "abcdef"

    def init_keyring(self):
        return keyring.backend.CryptedFileKeyring()


@unittest.skipUnless(is_win32_crypto_supported(),
                     "Need Windows")
class Win32CryptoKeyringTestCase(FileKeyringTests, unittest.TestCase):

    def init_keyring(self):
        return keyring.backend.Win32CryptoKeyring()


@unittest.skipUnless(is_winvault_supported(),
                     "Need WinVault")
class WinVaultKeyringTestCase(BackendBasicTests, unittest.TestCase):
    def tearDown(self):
        # clean up any credentials created
        for cred in self.credentials_created:
            try:
                self.keyring.delete_password(*cred)
            except Exception, e:
                print >> sys.stderr, e

    def init_keyring(self):
        return keyring.backend.WinVaultKeyring()

class SecretServiceKeyringTestCase(BackendBasicTestCase):
    __test__ = True

    def environ(self):
        return dict(DISPLAY='1',
                    DBUS_SESSION_BUS_ADDRESS='1')

    def init_keyring(self):
        print >> sys.stderr, "Testing SecretServiceKeyring, following password prompts are for this keyring"
        return keyring.backend.SecretServiceKeyring()

    def test_supported_no_module(self):
        with ImportKiller('dbus'):
            with Environ(**self.environ()):
                self.assertEqual(-1, self.keyring.supported())


def test_suite():
    suite = unittest.TestSuite()
    suite.addTest(unittest.makeSuite(OSXKeychainTestCase))
    suite.addTest(unittest.makeSuite(GnomeKeyringTestCase))
    suite.addTest(unittest.makeSuite(SecretServiceKeyringTestCase))
    suite.addTest(unittest.makeSuite(KDEWalletCanceledTestCase))
    suite.addTest(unittest.makeSuite(KDEKWalletTestCase))
    suite.addTest(unittest.makeSuite(KDEKWalletInQApplication))
    suite.addTest(unittest.makeSuite(UncryptedFileKeyringTestCase))
    suite.addTest(unittest.makeSuite(CryptedFileKeyringTestCase))
    suite.addTest(unittest.makeSuite(Win32CryptoKeyringTestCase))
    suite.addTest(unittest.makeSuite(WinVaultKeyringTestCase))
    return suite

if __name__ == '__main__':
    unittest.main(defaultTest="test_suite")
>>>>>>> ecb959f6
<|MERGE_RESOLUTION|>--- conflicted
+++ resolved
@@ -12,145 +12,11 @@
 
 from keyring.util import escape
 from .util import random_string
+from keyring import errors
 
-<<<<<<< HEAD
 DIFFICULT_CHARS = string.whitespace + string.punctuation
 UNICODE_CHARS = escape.u("""κόσμεНа берегу пустынных волнSîne klâwen durh die
 wolken sint geslagen, er stîget ûf mit grôzer kraft""")
-=======
-import keyring.backend
-
-from keyring.backend import PasswordSetError, PasswordDeleteError
-
-ALPHABET = string.ascii_letters + string.digits
-DIFFICULT_CHARS = string.whitespace + string.punctuation
-
-
-class ImportKiller(object):
-    "Context manager to make an import of a given name or names fail."
-
-    def __init__(self, *names):
-        self.names = names
-
-    def find_module(self, fullname, path=None):
-        if fullname in self.names:
-            return self
-
-    def load_module(self, fullname):
-        assert fullname in self.names
-        raise ImportError(fullname)
-
-    def __enter__(self):
-        self.original = {}
-        for name in self.names:
-            self.original[name] = sys.modules.pop(name, None)
-        sys.meta_path.append(self)
-
-    def __exit__(self, *args):
-        sys.meta_path.remove(self)
-        for key, value in self.original.items():
-            if value is not None:
-                sys.modules[key] = value
-
-
-@contextlib.contextmanager
-def NoNoneDictMutator(destination, **changes):
-    """Helper context manager to make and unmake changes to a dict.
-
-    A None is not a valid value for the destination, and so means that the
-    associated name should be removed."""
-    original = {}
-    for key, value in changes.items():
-        original[key] = destination.get(key)
-        if value is None:
-            if key in destination:
-                del destination[key]
-        else:
-            destination[key] = value
-    yield
-    for key, value in original.items():
-        if value is None:
-            if key in destination:
-                del destination[key]
-        else:
-            destination[key] = value
-
-
-def Environ(**changes):
-    """A context manager to temporarily change the os.environ"""
-    return NoNoneDictMutator(os.environ, **changes)
-
-
-def ImportBlesser(*names, **changes):
-    """A context manager to temporarily make it possible to import a module"""
-    for name in names:
-        changes[name] = types.ModuleType(name)
-    return NoNoneDictMutator(sys.modules, **changes)
-
-
-def random_string(k, source=ALPHABET):
-    """Generate a random string with length <i>k</i>
-    """
-    result = ''
-    for i in range(0, k):
-        result += random.choice(source)
-    return result
-
-
-def is_win32_crypto_supported():
-    try:
-        from keyring.backends import win32_crypto
-        if sys.platform in ['win32'] and sys.getwindowsversion()[-2] == 2:
-            return True
-    except ImportError:
-        pass
-    return False
-
-
-def is_osx_keychain_supported():
-    return sys.platform in ('mac', 'darwin')
-
-
-def is_kwallet_supported():
-    supported = keyring.backend.KDEKWallet().supported()
-    if supported == -1:
-        return False
-    return True
-
-
-def is_crypto_supported():
-    try:
-        from Crypto.Cipher import AES
-        import crypt
-    except ImportError:
-        return False
-    return True
-
-
-def is_gnomekeyring_supported():
-    supported = keyring.backend.GnomeKeyring().supported()
-    if supported == -1:
-        return False
-    return True
-
-
-def is_qt4_supported():
-    try:
-        from PyQt4.QtGui import QApplication
-    except ImportError:
-        return False
-    return True
-
-
-def is_winvault_supported():
-    try:
-        from keyring.backend import WinVaultKeyring
-        if sys.platform in ['win32'] and sys.getwindowsversion().major >= 6:
-            return True
-    except ImportError:
-        pass
-    return False
->>>>>>> ecb959f6
 
 
 class BackendBasicTests(object):
@@ -193,27 +59,25 @@
         service = random_string(20, DIFFICULT_CHARS)
         self.check_set_get(service, username, password)
 
-<<<<<<< HEAD
+    def test_delete_present(self):
+        password = random_string(20, DIFFICULT_CHARS)
+        username = random_string(20, DIFFICULT_CHARS)
+        service = random_string(20, DIFFICULT_CHARS)
+        self.keyring.set_password(service, username, password)
+        self.keyring.delete_password(service, username)
+        self.assertTrue(self.keyring.get_password(service, username) is None)
+
+    def test_delete_not_present(self):
+        username = random_string(20, DIFFICULT_CHARS)
+        service = random_string(20, DIFFICULT_CHARS)
+        self.assertRaises(errors.PasswordDeleteError,
+            self.keyring.delete_password, service, username)
+
     def test_unicode_chars(self):
         password = random_string(20, UNICODE_CHARS)
         username = random_string(20, UNICODE_CHARS)
         service = random_string(20, UNICODE_CHARS)
         self.check_set_get(service, username, password)
-=======
-    def test_delete_present(self):
-        password = random_string(20, DIFFICULT_CHARS)
-        username = random_string(20, DIFFICULT_CHARS)
-        service = random_string(20, DIFFICULT_CHARS)
-        keyring.set_password(service, username, password)
-        keyring.delete_password(service, username)
-        self.assertTrue(keyring.get_password(service, username) is None)
-
-    def test_delete_not_present(self):
-        username = random_string(20, DIFFICULT_CHARS)
-        service = random_string(20, DIFFICULT_CHARS)
-        self.assertRaises(PasswordDeleteError, keyring.delete_password,
-                          service, username)
->>>>>>> ecb959f6
 
     def test_different_user(self):
         """
@@ -231,240 +95,4 @@
             'password2')
         self.set_password('service2', 'user3', 'password3')
         self.assertEqual(keyring.get_password('service1', 'user1'),
-<<<<<<< HEAD
-            'password1')
-=======
-            'password1')
-
-
-@unittest.skipUnless(is_osx_keychain_supported(),
-                     "Need OS X")
-class OSXKeychainTestCase(BackendBasicTests, unittest.TestCase):
-
-    def init_keyring(self):
-        return keyring.backend.OSXKeychain()
-
-
-@unittest.skipUnless(is_gnomekeyring_supported(),
-                     "Need GnomeKeyring")
-class GnomeKeyringTestCase(BackendBasicTests, unittest.TestCase):
-
-    def environ(self):
-        return dict(GNOME_KEYRING_CONTROL='1',
-                    DISPLAY='1',
-                    DBUS_SESSION_BUS_ADDRESS='1')
-
-    def init_keyring(self):
-        k = keyring.backend.GnomeKeyring()
-
-        # Store passwords in the session (in-memory) keyring
-        # for the tests. This is going to be automatically cleared
-        # when the user logoff.
-        k.KEYRING_NAME = 'session'
-
-        return k
-
-    def test_supported(self):
-        with ImportBlesser('gnomekeyring'):
-            with Environ(**self.environ()):
-                self.assertEqual(1, self.keyring.supported())
-
-    def test_supported_no_module(self):
-        with ImportKiller('gnomekeyring'):
-            with Environ(**self.environ()):
-                self.assertEqual(-1, self.keyring.supported())
-
-    def test_supported_no_keyring(self):
-        with ImportBlesser('gnomekeyring'):
-            environ = self.environ()
-            environ['GNOME_KEYRING_CONTROL'] = None
-            with Environ(**environ):
-                self.assertEqual(0, self.keyring.supported())
-
-    def test_supported_no_display(self):
-        with ImportBlesser('gnomekeyring'):
-            environ = self.environ()
-            environ['DISPLAY'] = None
-            with Environ(**environ):
-                self.assertEqual(0, self.keyring.supported())
-
-    def test_supported_no_session(self):
-        with ImportBlesser('gnomekeyring'):
-            environ = self.environ()
-            environ['DBUS_SESSION_BUS_ADDRESS'] = None
-            with Environ(**environ):
-                self.assertEqual(0, self.keyring.supported())
-
-
-@unittest.skipUnless(is_kwallet_supported(),
-                     "Need KWallet")
-class KDEKWalletTestCase(BackendBasicTests, unittest.TestCase):
-
-    def init_keyring(self):
-        return keyring.backend.KDEKWallet()
-
-
-class UnOpenableKWallet(object):
-    """A module-like object used to test KDE wallet fall-back."""
-
-    Synchronous = None
-
-    def openWallet(self, *args):
-        return None
-
-    def NetworkWallet(self):
-        return None
-
-
-class FauxQtGui(object):
-    """A fake module-like object used in testing the open_kwallet function."""
-
-    class qApp:
-        @staticmethod
-        def instance():
-            pass
-
-    class QApplication(object):
-        def __init__(self, *args):
-            pass
-
-        def exit(self):
-            pass
-
-    class QWidget(object):
-        def __init__(self, *args):
-            pass
-
-        def winId(self):
-            pass
-
-
-class KDEWalletCanceledTestCase(unittest.TestCase):
-
-    def test_user_canceled(self):
-        # If the user cancels either the "enter your password to unlock the
-        # keyring" dialog or clicks "deny" on the "can this application access
-        # the wallet" dialog then openWallet() will return None.  The
-        # open_wallet() function should handle that eventuality by returning
-        # None to signify that the KWallet backend is not available.
-        self.assertEqual(
-            keyring.backend.open_kwallet(UnOpenableKWallet(), FauxQtGui()),
-            None)
-
-
-@unittest.skipUnless(is_kwallet_supported() and
-                     is_qt4_supported(),
-                     "Need KWallet and Qt4")
-class KDEKWalletInQApplication(unittest.TestCase):
-    def test_QApplication(self):
-        try:
-            from PyKDE4.kdeui import KWallet
-            from PyQt4.QtGui import QApplication
-        except:
-            return
-
-        app = QApplication([])
-        wallet = keyring.backend.open_kwallet()
-        self.assertTrue(isinstance(wallet, KWallet.Wallet),
-                        msg="The object wallet should be type "
-                        "<KWallet.Wallet> but it is: %s" % repr(wallet))
-        app.exit()
-
-
-class FileKeyringTests(BackendBasicTests):
-
-    def setUp(self):
-        super(FileKeyringTests, self).setUp()
-        self.keyring = self.init_keyring()
-        self.keyring.file_path = self.tmp_keyring_file = tempfile.mktemp()
-
-    def tearDown(self):
-        try:
-            os.unlink(self.tmp_keyring_file)
-        except OSError, e:
-            if e.errno != 2:  # No such file or directory
-                raise
-
-    def test_encrypt_decrypt(self):
-        password = random_string(20)
-        # keyring.encrypt expects bytes
-        password = password.encode('utf-8')
-        encrypted = self.keyring.encrypt(password)
-
-        self.assertEqual(password, self.keyring.decrypt(encrypted))
-
-
-class UncryptedFileKeyringTestCase(FileKeyringTests, unittest.TestCase):
-
-    def init_keyring(self):
-        return keyring.backend.UncryptedFileKeyring()
-
-
-@unittest.skipUnless(is_crypto_supported(),
-                     "Need Crypto module")
-class CryptedFileKeyringTestCase(FileKeyringTests, unittest.TestCase):
-
-    def setUp(self):
-        super(self.__class__, self).setUp()
-        self.keyring._getpass = lambda *args, **kwargs: "abcdef"
-
-    def init_keyring(self):
-        return keyring.backend.CryptedFileKeyring()
-
-
-@unittest.skipUnless(is_win32_crypto_supported(),
-                     "Need Windows")
-class Win32CryptoKeyringTestCase(FileKeyringTests, unittest.TestCase):
-
-    def init_keyring(self):
-        return keyring.backend.Win32CryptoKeyring()
-
-
-@unittest.skipUnless(is_winvault_supported(),
-                     "Need WinVault")
-class WinVaultKeyringTestCase(BackendBasicTests, unittest.TestCase):
-    def tearDown(self):
-        # clean up any credentials created
-        for cred in self.credentials_created:
-            try:
-                self.keyring.delete_password(*cred)
-            except Exception, e:
-                print >> sys.stderr, e
-
-    def init_keyring(self):
-        return keyring.backend.WinVaultKeyring()
-
-class SecretServiceKeyringTestCase(BackendBasicTestCase):
-    __test__ = True
-
-    def environ(self):
-        return dict(DISPLAY='1',
-                    DBUS_SESSION_BUS_ADDRESS='1')
-
-    def init_keyring(self):
-        print >> sys.stderr, "Testing SecretServiceKeyring, following password prompts are for this keyring"
-        return keyring.backend.SecretServiceKeyring()
-
-    def test_supported_no_module(self):
-        with ImportKiller('dbus'):
-            with Environ(**self.environ()):
-                self.assertEqual(-1, self.keyring.supported())
-
-
-def test_suite():
-    suite = unittest.TestSuite()
-    suite.addTest(unittest.makeSuite(OSXKeychainTestCase))
-    suite.addTest(unittest.makeSuite(GnomeKeyringTestCase))
-    suite.addTest(unittest.makeSuite(SecretServiceKeyringTestCase))
-    suite.addTest(unittest.makeSuite(KDEWalletCanceledTestCase))
-    suite.addTest(unittest.makeSuite(KDEKWalletTestCase))
-    suite.addTest(unittest.makeSuite(KDEKWalletInQApplication))
-    suite.addTest(unittest.makeSuite(UncryptedFileKeyringTestCase))
-    suite.addTest(unittest.makeSuite(CryptedFileKeyringTestCase))
-    suite.addTest(unittest.makeSuite(Win32CryptoKeyringTestCase))
-    suite.addTest(unittest.makeSuite(WinVaultKeyringTestCase))
-    return suite
-
-if __name__ == '__main__':
-    unittest.main(defaultTest="test_suite")
->>>>>>> ecb959f6
+            'password1')