--- conflicted
+++ resolved
@@ -214,25 +214,9 @@
         self.assertEqual(keyring.get_password('service1', 'user1'),
             'password1')
 
-<<<<<<< HEAD
 @unittest.skipUnless(is_osx_keychain_supported(),
                      "Need OS X")
 class OSXKeychainTestCase(BackendBasicTests, unittest.TestCase):
-=======
-
-    def supported(self):
-        """Return the correct value for supported.
-        """
-        return -1
-
-    def test_supported(self):
-        """Test the keyring's supported value.
-        """
-        self.assertEqual(self.keyring.supported(), self.supported())
-
-class OSXKeychainTestCase(BackendBasicTestCase):
-    __test__ = True
->>>>>>> f3d6da57
 
     def init_keyring(self):
         return keyring.backend.OSXKeychain()
@@ -409,21 +393,6 @@
     def init_keyring(self):
         return keyring.backend.Win32CryptoKeyring()
 
-<<<<<<< HEAD
-=======
-    def supported(self):
-        try:
-            from keyring.backends import win32_crypto
-            if sys.platform in ['win32'] and sys.getwindowsversion()[-2] == 2:
-                return 1
-            else:
-                return 0
-        except ImportError:
-            pass
-        return -1
-
-class WinVaultKeyringTestCase(BackendBasicTestCase):
->>>>>>> f3d6da57
 
 @unittest.skipUnless(is_winvault_supported(),
                      "Need WinVault")
