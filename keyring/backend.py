"""
backend.py

Created by Kang Zhang on 2009-07-09
"""

import getpass
import os
import sys
import ConfigParser

from keyring.util.escape import escape as escape_for_ini
from keyring.util import properties

try:
    from abc import ABCMeta, abstractmethod, abstractproperty
except ImportError:
    # to keep compatible with older Python versions.
    class ABCMeta(type):
        pass

    def abstractmethod(funcobj):
        return funcobj

    def abstractproperty(funcobj):
        return property(funcobj)

try:
    import gnomekeyring
except ImportError:
    pass

_KEYRING_SETTING = 'keyring-setting'
_CRYPTED_PASSWORD = 'crypted-password'
_BLOCK_SIZE = 32
_PADDING = '0'

class PasswordSetError(Exception):
    """Raised when the password can't be set.
    """

class PasswordDeleteError(Exception):
    """Raised when the password can't be deleted.
    """

class KeyringBackend(object):
    """The abstract base class of the keyring, every backend must implement
    this interface.
    """
    __metaclass__ = ABCMeta

    @abstractmethod
    def supported(self):
        """Return if this keyring supports current environment:
        -1: not applicable
         0: suitable
         1: recommended
        """
        return -1

    @abstractmethod
    def get_password(self, service, username):
        """Get password of the username for the service
        """
        return None

    @abstractmethod
    def set_password(self, service, username, password):
        """Set password for the username of the service
        """
        raise PasswordSetError("reason")

    @abstractmethod
    def delete_password(self, service, username):
        """Delete the password for the username of the service.
        """
        raise PasswordDeleteError("reason")


class _ExtensionKeyring(KeyringBackend):
    """_ExtensionKeyring is a adaptor class for the platform related keyring
    backends.
    """
    def __init__(self):
        try:
            self.keyring_impl = self._init_backend()
        except ImportError:
            # keyring is not installed properly
            self.keyring_impl = None

    def _init_backend(self):
        """Return the keyring implementation handler
        """
        return None

    def _recommend(self):
        """If this keyring is recommended on current environment.
        """
        return False

    def supported(self):
        """Override the supported() in KeyringBackend.
        """
        if self.keyring_impl is None:
            return -1
        elif self._recommend():
            return 1
        return 0

    def get_password(self, service, username):
        """Override the get_password() in KeyringBackend.
        """
        try:
            password = self.keyring_impl.password_get(service, username)
        except OSError:
            password = None
        return password

    def set_password(self, service, username, password):
        """Override the set_password() in KeyringBackend.
        """
        try:
            self.keyring_impl.password_set(service, username, password)
        except OSError, e:
            raise PasswordSetError(e)

    def delete_password(self, service, username):
        """Override the delete_password in KeyringBackend.
        """
        try:
            self.keyring_impl.password_delete(service, username)
        except OSError, e:
            raise PasswordDeleteError(e)


class OSXKeychain(_ExtensionKeyring):
    """Mac OS X Keychain"""
    def _init_backend(self):
        """Return the handler: osx_keychain
        """
        from backends import osx_keychain
        return osx_keychain

    def _recommend(self):
        """Recommended for all OSX environment.
        """
        return sys.platform == 'darwin'

class GnomeKeyring(KeyringBackend):
    """Gnome Keyring"""

    # Name of the keyring to store the passwords in.
    # Use None for the default keyring.
    KEYRING_NAME = None

    def supported(self):
        try:
            import gnomekeyring
        except ImportError:
            return -1
        else:
            if ("GNOME_KEYRING_CONTROL" in os.environ and
                "DISPLAY" in os.environ and
                "DBUS_SESSION_BUS_ADDRESS" in os.environ):
                return 1
            else:
                return 0

    def get_password(self, service, username):
        """Get password of the username for the service
        """
        try:
            items = gnomekeyring.find_network_password_sync(username, service)
        except gnomekeyring.NoMatchError:
            return None
        except gnomekeyring.CancelledError:
            # The user pressed "Cancel" when prompted to unlock their keyring.
            return None

        assert len(items) == 1, 'no more than one entry should ever match'
        return items[0]['password']

    def set_password(self, service, username, password):
        """Set password for the username of the service
        """
        try:
            gnomekeyring.item_create_sync(
                self.KEYRING_NAME, gnomekeyring.ITEM_NETWORK_PASSWORD,
                "Password for '%s' on '%s'" % (username, service),
                {'user': username, 'domain': service},
                password, True)
        except gnomekeyring.CancelledError:
            # The user pressed "Cancel" when prompted to unlock their keyring.
            raise PasswordSetError("cancelled by user")

    def delete_password(self, service, username):
        """Delete the password for the username of the service.
        """
        try:
            items = gnomekeyring.find_network_password_sync(username, service)
            for current in items:
                gnomekeyring.item_delete_sync(current['keyring'],
                                              current['item_id'])
        except gnomekeyring.NoMatchError:
            raise PasswordDeleteError("can't found the password")
        except gnomekeyring.CancelledError:
            raise PasswordDeleteError("cancelled by user")

kwallet = None

def open_kwallet(kwallet_module=None, qt_module=None):

    # If we specified the kwallet_module and/or qt_module, surely we won't need
    # the cached kwallet object...
    if kwallet_module is None and qt_module is None:
        global kwallet
        if not kwallet is None:
            return kwallet

    # Allow for the injection of module-like objects for testing purposes.
    if kwallet_module is None:
        kwallet_module = KWallet.Wallet
    if qt_module is None:
        qt_module = QtGui

    # KDE wants us to instantiate an application object.
    app = None
    if qt_module.qApp.instance() == None:
        app = qt_module.QApplication([])
    try:
        window = qt_module.QWidget()
        kwallet = kwallet_module.openWallet(
            kwallet_module.NetworkWallet(),
            window.winId(),
            kwallet_module.Synchronous)
        if kwallet is not None:
            if not kwallet.hasFolder('Python'):
                kwallet.createFolder('Python')
            kwallet.setFolder('Python')
            return kwallet
    finally:
        if app:
            app.exit()


try:
    from PyKDE4.kdeui import KWallet
    from PyQt4 import QtGui
except ImportError:
    kwallet_support = False
else:
    kwallet_support = True


class KDEKWallet(KeyringBackend):
    """KDE KWallet"""

    def supported(self):
        if kwallet_support and os.environ.has_key('KDE_SESSION_UID'):
            return 1
        elif kwallet_support:
            return 0
        else:
            return -1

    def get_password(self, service, username):
        """Get password of the username for the service
        """
        key = username + '@' + service
        network = KWallet.Wallet.NetworkWallet()
        wallet = open_kwallet()
        if wallet.keyDoesNotExist(network, 'Python', key):
            return None

        result = wallet.readPassword(key)[1]
        # The string will be a PyQt4.QtCore.QString, so turn it into a unicode
        # object.
        return unicode(result)

    def set_password(self, service, username, password):
        """Set password for the username of the service
        """
        wallet = open_kwallet()
        wallet.writePassword(username+'@'+service, password)

    def delete_password(self, service, username):
        """Delete the password for the username of the service.
        """
        key = username + '@' + service
        if kwallet.keyDoesNotExist(kwallet.walletName(), 'Python', key):
            raise PasswordDeleteError("can't found the password")
        kwallet.removeEntry(key)


class BasicFileKeyring(KeyringBackend):
    """BasicFileKeyring is a file-based implementation of keyring.

    It stores the password directly in the file, and supports the
    encryption and decryption. The encrypted password is stored in base64
    format.
    """

    @properties.NonDataProperty
    def file_path(self):
        """
        The path to the file where passwords are stored.
        """
        return os.path.join(os.path.expanduser('~'), self.filename)

    @abstractproperty
    def filename(self):
        """The filename used to store the passwords.
        """
        pass

    @abstractmethod
    def encrypt(self, password):
        """Encrypt the password.
        """
        pass

    @abstractmethod
    def decrypt(self, password_encrypted):
        """Decrypt the password.
        """
        pass

    def get_password(self, service, username):
        """Read the password from the file.
        """
        service = escape_for_ini(service)
        username = escape_for_ini(username)

        # load the passwords from the file
        config = ConfigParser.RawConfigParser()
        if os.path.exists(self.file_path):
            config.read(self.file_path)

        # fetch the password
        try:
            password_base64 = config.get(service, username)
            # decode with base64
            password_encrypted = password_base64.decode("base64")
            # decrypted the password
            password = self.decrypt(password_encrypted)
        except (ConfigParser.NoOptionError, ConfigParser.NoSectionError):
            password = None
        return password

    def set_password(self, service, username, password):
        """Write the password in the file.
        """
        service = escape_for_ini(service)
        username = escape_for_ini(username)

        # encrypt the password
        password_encrypted = self.encrypt(password)
        # load the password from the disk
        config = ConfigParser.RawConfigParser()
        if os.path.exists(self.file_path):
            config.read(self.file_path)

        # encode with base64
        password_base64 = password_encrypted.encode("base64")
        # write the modification
        if not config.has_section(service):
            config.add_section(service)
        config.set(service, username, password_base64)
        config_file = open(self.file_path,'w')
        config.write(config_file)

    def delete_password(self, service, username):
        """Delete the password for the username of the service.
        """
        service = escape_for_ini(service)
        config = ConfigParser.RawConfigParser()
        if os.path.exists(self.file_path):
            config.read(self.file_path)
        if not config.remove_section(service):
            raise PasswordDeleteError("can't found the password")
        # update the file
        config_file = open(self.file_path,'w')
        config.write(config_file)


class UncryptedFileKeyring(BasicFileKeyring):
    """Uncrypted File Keyring"""

    filename = 'keyring_pass.cfg'

    def encrypt(self, password):
        """Directly return the password itself.
        """
        return password

    def decrypt(self, password_encrypted):
        """Directly return encrypted password.
        """
        return password_encrypted

    def supported(self):
        """Applicable for all platforms, but do not recommend.
        """
        return 0

class CryptedFileKeyring(BasicFileKeyring):
    """PyCrypto File Keyring"""

    filename = 'crypted_pass.cfg'
    crypted_password = None

    def supported(self):
        """Applicable for all platforms, but not recommend"
        """
        try:
            from Crypto.Cipher import AES
            status = 0
        except ImportError:
            status = -1
        return status

    def _getpass(self, *args, **kwargs):
        """Wrap getpass.getpass(), so that we can override it when testing.
        """

        return getpass.getpass(*args, **kwargs)

    def _init_file(self):
        """Init the password file, set the password for it.
        """

        password = None
        while 1:
            if not password:
                password = self._getpass("Please set a password for your new keyring")
                password2 = self._getpass('Password (again): ')
                if password != password2:
                    sys.stderr.write("Error: Your passwords didn't match\n")
                    password = None
                    continue
            if '' == password.strip():
                # forbid the blank password
                sys.stderr.write("Error: blank passwords aren't allowed.\n")
                password = None
                continue
            if len(password) > _BLOCK_SIZE:
                # block size of AES is less than 32
                sys.stderr.write("Error: password can't be longer than 32.\n")
                password = None
                continue
            break

        # hash the password
        import crypt
        self.crypted_password = crypt.crypt(password, password)

        # write down the initialization
        config = ConfigParser.RawConfigParser()
        config.add_section(_KEYRING_SETTING)
        config.set(_KEYRING_SETTING, _CRYPTED_PASSWORD, self.crypted_password)

        config_file = open(self.file_path,'w')
        config.write(config_file)

        if config_file:
            config_file.close()

    def _check_file(self):
        """Check if the password file has been init properly.
        """
        if os.path.exists(self.file_path):
            config = ConfigParser.RawConfigParser()
            config.read(self.file_path)
            try:
                self.crypted_password = config.get(_KEYRING_SETTING,
                                                    _CRYPTED_PASSWORD)
                return self.crypted_password.strip() != ''
            except (ConfigParser.NoSectionError, ConfigParser.NoOptionError):
                pass
        return False

    def _auth(self, password):
        """Return if the password can open the keyring.
        """
        import crypt
        return crypt.crypt(password, password) == self.crypted_password

    def _init_crypter(self):
        """Init the crypter(using the password of the keyring).
        """
        # check the password file
        if not self._check_file():
            self._init_file()

        password = self._getpass("Please input your password for the keyring")

        if not self._auth(password):
            sys.stderr.write("Wrong password for the keyring.\n")
            raise ValueError("Wrong password")

        # init the cipher with the password
        from Crypto.Cipher import AES
        # pad to _BLOCK_SIZE bytes
        password = password + (_BLOCK_SIZE - len(password) % _BLOCK_SIZE) * \
                                                                    _PADDING
        return AES.new(password, AES.MODE_CFB)

    def encrypt(self, password):
        """Encrypt the given password using the pycryto.
        """
        crypter = self._init_crypter()
        return crypter.encrypt(password)

    def decrypt(self, password_encrypted):
        """Decrypt the given password using the pycryto.
        """
        crypter = self._init_crypter()
        return crypter.decrypt(password_encrypted)


class Win32CryptoKeyring(BasicFileKeyring):
    """Win32 Cryptography Keyring"""

    filename = 'wincrypto_pass.cfg'

    def __init__(self):
        super(Win32CryptoKeyring, self).__init__()

        try:
            from backends import win32_crypto
            self.crypt_handler = win32_crypto
        except ImportError, e:
            self.crypt_handler = None

    def supported(self):
        """Recommended when other Windows backends are unavailable
        """
        recommended = select_windows_backend()
        if recommended == None:
            return -1
        elif recommended == 'file':
            return 1
        else:
            return 0

    def encrypt(self, password):
        """Encrypt the password using the CryptAPI.
        """
        return self.crypt_handler.encrypt(password)

    def decrypt(self, password_encrypted):
        """Decrypt the password using the CryptAPI.
        """
        return self.crypt_handler.decrypt(password_encrypted)


class WinVaultKeyring(KeyringBackend):
    """
    WinVaultKeyring stores encrypted passwords using the Windows Credential
    Manager.

    Requires pywin32

    This backend does some gymnastics to simulate multi-user support,
    which WinVault doesn't support natively. See
    https://bitbucket.org/kang/python-keyring-lib/issue/47/winvaultkeyring-only-ever-returns-last#comment-731977
    for details on the implementation, but here's the gist:

    Passwords are stored under the service name unless there is a collision
    (another password with the same service name but different user name),
    in which case the previous password is moved into a compound name:
    {username}@{service}
    """
    def __init__(self):
        super(WinVaultKeyring, self).__init__()
        try:
            import pywintypes, win32cred
            self.win32cred = win32cred
            self.pywintypes = pywintypes
        except ImportError:
            self.win32cred = None

    def supported(self):
        '''Default Windows backend, when it is available
        '''
        recommended = select_windows_backend()
        if recommended == None:
            return -1
        elif recommended == 'cred':
            return 1
        else:
            return 0

    @staticmethod
    def _compound_name(username, service):
        return u'%(username)s@%(service)s' % vars()

    def get_password(self, service, username):
        # first attempt to get the password under the service name
        res = self._get_password(service)
        if not res or res['UserName'] != username:
            # It wasn't found so attempt to get it with the compound name
            res = self._get_password(self._compound_name(username, service))
        if not res:
            return None
        blob = res['CredentialBlob']
        return blob.decode('utf-16')

    def _get_password(self, target):
        try:
            res = self.win32cred.CredRead(
                Type=self.win32cred.CRED_TYPE_GENERIC,
                TargetName=target,
            )
        except self.pywintypes.error, e:
            if e[:2] == (1168, 'CredRead'): # not found
                return None
            raise
        return res

    def set_password(self, service, username, password):
        existing_pw = self._get_password(service)
        if existing_pw:
            # resave the existing password using a compound target
            existing_username = existing_pw['UserName']
            target = self._compound_name(existing_username, service)
            self._set_password(target, existing_username,
                existing_pw['CredentialBlob'].decode('utf-16'))
        self._set_password(service, username, unicode(password))

    def _set_password(self, target, username, password):
        credential = dict(Type=self.win32cred.CRED_TYPE_GENERIC,
                          TargetName=target,
                          UserName=username,
                          CredentialBlob=password,
                          Comment="Stored using python-keyring",
                          Persist=self.win32cred.CRED_PERSIST_ENTERPRISE)
        self.win32cred.CredWrite(credential, 0)

    def delete_password(self, service, username):
<<<<<<< HEAD
        compound = self._compound_name(username, service)
        for target in service, compound:
            existing_pw = self._get_password(target)
            if existing_pw and existing_pw['UserName'] == username:
                self._delete_password(target)

    def _delete_password(self, target):
        self.win32cred.CredDelete(
            Type=self.win32cred.CRED_TYPE_GENERIC,
            TargetName=target,
        )
=======
        """Delete the password for the username of the service.
        """
        try:
            self.win32cred.CredDelete(service,
                                      self.win32cred.CRED_TYPE_GENERIC)
        except self.pywintypes.error, e:
            raise PasswordDeleteError(e)

>>>>>>> f3d6da57

class Win32CryptoRegistry(KeyringBackend):
    """Win32CryptoRegistry is a keyring which use Windows CryptAPI to encrypt
    the user's passwords and store them under registry keys
    """
    def __init__(self):
        super(Win32CryptoRegistry, self).__init__()

        try:
            from backends import win32_crypto
            import _winreg
            self.crypt_handler = win32_crypto
        except ImportError:
            self.crypt_handler = None

    def supported(self):
        """Return if this keyring supports current enviroment.
        -1: not applicable
         0: suitable
         1: recommended
        """
        recommended = select_windows_backend()
        if recommended == None:
            return -1
        elif recommended == 'reg':
            return 1
        else:
            return 0

    def get_password(self, service, username):
        """Get password of the username for the service
        """
        from _winreg import HKEY_CURRENT_USER, OpenKey, QueryValueEx
        try:
            # fetch the password
            key = r'Software\%s\Keyring' % service
            hkey = OpenKey(HKEY_CURRENT_USER, key)
            password_base64 = QueryValueEx(hkey, username)[0]
            # decode with base64
            password_encrypted = password_base64.decode("base64")
            # decrypted the password
            password = self.crypt_handler.decrypt(password_encrypted)
        except EnvironmentError:
            password = None
        return password


    def set_password(self, service, username, password):
        """Write the password to the registry
        """
        # encrypt the password
        password_encrypted = self.crypt_handler.encrypt(password)
        # encode with base64
        password_base64 = password_encrypted.encode("base64")

        # store the password
        from _winreg import HKEY_CURRENT_USER, CreateKey, SetValueEx, REG_SZ
        hkey = CreateKey(HKEY_CURRENT_USER, r'Software\%s\Keyring' % service)
        SetValueEx(hkey, username, 0, REG_SZ, password_base64)


    def delete_password(self, service, username):
        """Delete the password for the username of the service.
        """
        from _winreg import (KEY_ALL_ACCESS, HKEY_CURRENT_USER, DeleteValue,
                             OpenKey)
        try:
            key = r'Software\%s\Keyring' % service
            hkey = OpenKey(HKEY_CURRENT_USER, key, 0, KEY_ALL_ACCESS)
            DeleteValue(hkey, username)
        except WindowsError, e:
            raise PasswordDeleteError(e)


def select_windows_backend():
    if os.name != 'nt':
        return None
    major, minor, build, platform, text = sys.getwindowsversion()
    try:
        import pywintypes, win32cred
        if (major, minor) >= (5, 1):
            # recommend for windows xp+
            return 'cred'
    except ImportError:
        pass
    try:
        from backends import win32_crypto
        import _winreg
        if (major, minor) >= (5, 0):
            # recommend for windows 2k+
            return 'reg'
    except ImportError:
        pass
    try:
        from backends import win32_crypto
        return 'file'
    except ImportError:
        pass
    return None


_all_keyring = None

def get_all_keyring():
    """Return the list of all keyrings in the lib
    """
    global _all_keyring
    if _all_keyring is None:
        _all_keyring = [ OSXKeychain(), GnomeKeyring(), KDEKWallet(),
                         CryptedFileKeyring(), UncryptedFileKeyring(),
                         Win32CryptoKeyring(), Win32CryptoRegistry(),
                         WinVaultKeyring()]
    return _all_keyring
<|MERGE_RESOLUTION|>--- conflicted
+++ resolved
@@ -638,7 +638,8 @@
         self.win32cred.CredWrite(credential, 0)
 
     def delete_password(self, service, username):
-<<<<<<< HEAD
+        """Delete the password for the username of the service.
+        """
         compound = self._compound_name(username, service)
         for target in service, compound:
             existing_pw = self._get_password(target)
@@ -646,20 +647,12 @@
                 self._delete_password(target)
 
     def _delete_password(self, target):
+        """Call win32 api to delete the password."""
         self.win32cred.CredDelete(
             Type=self.win32cred.CRED_TYPE_GENERIC,
             TargetName=target,
         )
-=======
-        """Delete the password for the username of the service.
-        """
-        try:
-            self.win32cred.CredDelete(service,
-                                      self.win32cred.CRED_TYPE_GENERIC)
-        except self.pywintypes.error, e:
-            raise PasswordDeleteError(e)
-
->>>>>>> f3d6da57
+
 
 class Win32CryptoRegistry(KeyringBackend):
     """Win32CryptoRegistry is a keyring which use Windows CryptAPI to encrypt
