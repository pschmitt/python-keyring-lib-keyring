------------
Contributors
------------

* Kang Zhang
* Tarek Ziade
* Marcin Kasperski
* Steve Borho
* Michael Gruenewald
* Jason R. Coombs
* Benji York
* Jonathan Ballet
* Gary Poster
* Patrick Mezard
* Jérôme Laheurte
<<<<<<< HEAD
* Jake Basile
* Jelmer Vernooij
=======
* Manuel de la Peña
>>>>>>> 93b4d0fc
<|MERGE_RESOLUTION|>--- conflicted
+++ resolved
@@ -13,9 +13,6 @@
 * Gary Poster
 * Patrick Mezard
 * Jérôme Laheurte
-<<<<<<< HEAD
 * Jake Basile
 * Jelmer Vernooij
-=======
-* Manuel de la Peña
->>>>>>> 93b4d0fc
+* Manuel de la Peña