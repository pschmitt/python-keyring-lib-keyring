------------
Contributors
------------

* Kang Zhang
* Tarek Ziade
* Marcin Kasperski
* Steve Borho
* Michael Gruenewald
* Jason R. Coombs
* Benji York
<<<<<<< HEAD
* Manuel de la Pena
=======
* Jonathan Ballet
* Gary Poster
* Patrick Mezard
* Jérôme Laheurte
>>>>>>> a5496efa
<|MERGE_RESOLUTION|>--- conflicted
+++ resolved
@@ -9,11 +9,8 @@
 * Michael Gruenewald
 * Jason R. Coombs
 * Benji York
-<<<<<<< HEAD
-* Manuel de la Pena
-=======
 * Jonathan Ballet
 * Gary Poster
 * Patrick Mezard
 * Jérôme Laheurte
->>>>>>> a5496efa
+* Manuel de la Peña